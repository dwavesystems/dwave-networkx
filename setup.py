--- conflicted
+++ resolved
@@ -30,13 +30,9 @@
             ]
 
 install_requires = ['networkx>=2.0,<3.0',
-<<<<<<< HEAD
                     'decorator>=4.1.0,<5.0.0',
-                    'dimod>=0.10.8']
-=======
-                    'dimod>=0.8.0,!=0.10.0,!=0.10.1,!=0.10.2,!=0.10.3,!=0.10.4',
+                    'dimod>=0.10.8',
                     ]
->>>>>>> aae46036
 
 python_requires = ">=3.6"
 
