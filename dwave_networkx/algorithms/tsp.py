# Copyright 2018 D-Wave Systems Inc.
#
#    Licensed under the Apache License, Version 2.0 (the "License");
#    you may not use this file except in compliance with the License.
#    You may obtain a copy of the License at
#
#        http://www.apache.org/licenses/LICENSE-2.0
#
#    Unless required by applicable law or agreed to in writing, software
#    distributed under the License is distributed on an "AS IS" BASIS,
#    WITHOUT WARRANTIES OR CONDITIONS OF ANY KIND, either express or implied.
#    See the License for the specific language governing permissions and
#    limitations under the License.

import itertools

from collections import defaultdict

from dwave_networkx.utils import binary_quadratic_model_sampler

__all__ = ["traveling_salesperson",
           "traveling_salesperson_qubo",
           "traveling_salesman",
           "traveling_salesman_qubo",
           "is_hamiltonian_path",
           ]


@binary_quadratic_model_sampler(1)
def traveling_salesperson(G, sampler=None, lagrange=None, weight='weight',
                          start=None, **sampler_args):
    """Returns an approximate minimum traveling salesperson route.

    Defines a QUBO with ground states corresponding to the
    minimum routes and uses the sampler to sample
    from it.

    A route is a cycle in the graph that reaches each node exactly once.
    A minimum route is a route with the smallest total edge weight.

    Parameters
    ----------
    G : NetworkX graph
        The graph on which to find a minimum traveling salesperson route.
        This should be a complete graph with non-zero weights on every edge.

    sampler :
        A binary quadratic model sampler. A sampler is a process that
        samples from low energy states in models defined by an Ising
        equation or a Quadratic Unconstrained Binary Optimization
        Problem (QUBO). A sampler is expected to have a 'sample_qubo'
        and 'sample_ising' method. A sampler is expected to return an
        iterable of samples, in order of increasing energy. If no
        sampler is provided, one must be provided using the
        `set_default_sampler` function.

    lagrange : number, optional (default None)
        Lagrange parameter to weight constraints (visit every city once)
        versus objective (shortest distance route).

    weight : optional (default 'weight')
        The name of the edge attribute containing the weight.

    start : node, optional
        If provided, the route will begin at `start`.

    sampler_args :
        Additional keyword parameters are passed to the sampler.

    Returns
    -------
    route : list
       List of nodes in order to be visited on a route

    Examples
    --------

    >>> import dimod
    ...
    >>> G = nx.Graph()
    >>> G.add_weighted_edges_from({(0, 1, .1), (0, 2, .5), (0, 3, .1), (1, 2, .1),
    ...                            (1, 3, .5), (2, 3, .1)})
    >>> dnx.traveling_salesperson(G, dimod.ExactSolver(), start=0) # doctest: +SKIP
    [0, 1, 2, 3]

    Notes
    -----
    Samplers by their nature may not return the optimal solution. This
    function does not attempt to confirm the quality of the returned
    sample.

    """
    # Get a QUBO representation of the problem
    Q = traveling_salesperson_qubo(G, lagrange, weight)

    # use the sampler to find low energy states
    response = sampler.sample_qubo(Q, **sampler_args)

    sample = response.first.sample

    route = [None]*len(G)
    for (city, time), val in sample.items():
        if val:
            route[time] = city

    if start is not None and route[0] != start:
        # rotate to put the start in front
        idx = route.index(start)
        route = route[idx:] + route[:idx]

    return route


traveling_salesman = traveling_salesperson


def traveling_salesperson_qubo(G, lagrange=None, weight='weight', missing_edge_weight=None):
    """Return the QUBO with ground states corresponding to a minimum TSP route.
    If :math:`|G|` is the number of nodes in the graph, the resulting qubo will have:
    * :math:`|G|^2` variables/nodes
    * :math:`2 |G|^2 (|G| - 1)` interactions/edges
    Parameters
    ----------
    G : NetworkX graph
        A complete graph in which each edge has a attribute giving its weight.
    lagrange : number, optional (default None)
        Lagrange parameter to weight constraints (no edges within set)
        versus objective (largest set possible).
    weight : optional (default 'weight')
        The name of the edge attribute containing the weight.
    
    missing_edge_weight : number, optional (default None)
        For bi-directional graphs, the weight given to missing edges.
        If None is given (the default), missing edges will be set to
        the sum of all weights.
<<<<<<< HEAD
=======

>>>>>>> 024d3232
    Returns
    -------
    QUBO : dict
       The QUBO with ground states corresponding to a minimum travelling
       salesperson route. The QUBO variables are labelled `(c, t)` where `c`
       is a node in `G` and `t` is the time index. For instance, if `('a', 0)`
       is 1 in the ground state, that means the node 'a' is visted first.
    """
    N = G.number_of_nodes()

    if lagrange is None:
        # If no lagrange parameter provided, set to 'average' tour length.
        # Usually a good estimate for a lagrange parameter is between 75-150%
        # of the objective function value, so we come up with an estimate for 
        # tour length and use that.
        if G.number_of_edges()>0:
            lagrange = G.size(weight=weight)*G.number_of_nodes()/G.number_of_edges()
        else:
            lagrange = 2
    
    # calculate default missing_edge_weight if required
    if missing_edge_weight is None:
        # networkx method to calculate sum of all weights
        missing_edge_weight = G.size(weight=weight)

    # some input checking
    if N in (1, 2):
        msg = "graph must have at least 3 nodes or be empty"
        raise ValueError(msg)

    # Creating the QUBO
    Q = defaultdict(float)

    # Constraint that each row has exactly one 1
    for node in G:
        for pos_1 in range(N):
            Q[((node, pos_1), (node, pos_1))] -= lagrange
            for pos_2 in range(pos_1+1, N):
                Q[((node, pos_1), (node, pos_2))] += 2.0*lagrange

    # Constraint that each col has exactly one 1
    for pos in range(N):
        for node_1 in G:
            Q[((node_1, pos), (node_1, pos))] -= lagrange
            for node_2 in set(G)-{node_1}:
                # QUBO coefficient is 2*lagrange, but we are placing this value 
                # above *and* below the diagonal, so we put half in each position.
                Q[((node_1, pos), (node_2, pos))] += lagrange

    # Objective that minimizes distance
    for u, v in itertools.combinations(G.nodes, 2):
        for pos in range(N):
            nextpos = (pos + 1) % N

            # going from u -> v
            try:
                value = G[u][v][weight]
            except KeyError:
                value = missing_edge_weight

            Q[((u, pos), (v, nextpos))] += value

            # going from v -> u
            try:
                value = G[v][u][weight]
            except KeyError:
                value = missing_edge_weight

            Q[((v, pos), (u, nextpos))] += value

    return Q


traveling_salesman_qubo = traveling_salesperson_qubo


def is_hamiltonian_path(G, route):
    """Determines whether the given list forms a valid TSP route.

    A travelling salesperson route must visit each city exactly once.

    Parameters
    ----------
    G : NetworkX graph

        The graph on which to check the route.

    route : list

        List of nodes in the order that they are visited.

    Returns
    -------
    is_valid : bool
        True if route forms a valid travelling salesperson route.

    """

    return (set(route) == set(G))<|MERGE_RESOLUTION|>--- conflicted
+++ resolved
@@ -30,20 +30,16 @@
 def traveling_salesperson(G, sampler=None, lagrange=None, weight='weight',
                           start=None, **sampler_args):
     """Returns an approximate minimum traveling salesperson route.
-
     Defines a QUBO with ground states corresponding to the
     minimum routes and uses the sampler to sample
     from it.
-
     A route is a cycle in the graph that reaches each node exactly once.
     A minimum route is a route with the smallest total edge weight.
-
     Parameters
     ----------
     G : NetworkX graph
         The graph on which to find a minimum traveling salesperson route.
         This should be a complete graph with non-zero weights on every edge.
-
     sampler :
         A binary quadratic model sampler. A sampler is a process that
         samples from low energy states in models defined by an Ising
@@ -53,28 +49,21 @@
         iterable of samples, in order of increasing energy. If no
         sampler is provided, one must be provided using the
         `set_default_sampler` function.
-
     lagrange : number, optional (default None)
         Lagrange parameter to weight constraints (visit every city once)
         versus objective (shortest distance route).
-
     weight : optional (default 'weight')
         The name of the edge attribute containing the weight.
-
     start : node, optional
         If provided, the route will begin at `start`.
-
     sampler_args :
         Additional keyword parameters are passed to the sampler.
-
     Returns
     -------
     route : list
        List of nodes in order to be visited on a route
-
     Examples
     --------
-
     >>> import dimod
     ...
     >>> G = nx.Graph()
@@ -82,13 +71,11 @@
     ...                            (1, 3, .5), (2, 3, .1)})
     >>> dnx.traveling_salesperson(G, dimod.ExactSolver(), start=0) # doctest: +SKIP
     [0, 1, 2, 3]
-
     Notes
     -----
     Samplers by their nature may not return the optimal solution. This
     function does not attempt to confirm the quality of the returned
     sample.
-
     """
     # Get a QUBO representation of the problem
     Q = traveling_salesperson_qubo(G, lagrange, weight)
@@ -133,10 +120,6 @@
         For bi-directional graphs, the weight given to missing edges.
         If None is given (the default), missing edges will be set to
         the sum of all weights.
-<<<<<<< HEAD
-=======
-
->>>>>>> 024d3232
     Returns
     -------
     QUBO : dict
@@ -215,24 +198,17 @@
 
 def is_hamiltonian_path(G, route):
     """Determines whether the given list forms a valid TSP route.
-
     A travelling salesperson route must visit each city exactly once.
-
     Parameters
     ----------
     G : NetworkX graph
-
         The graph on which to check the route.
-
     route : list
-
         List of nodes in the order that they are visited.
-
     Returns
     -------
     is_valid : bool
         True if route forms a valid travelling salesperson route.
-
     """
 
     return (set(route) == set(G))