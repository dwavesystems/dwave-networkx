--- conflicted
+++ resolved
@@ -69,16 +69,11 @@
     # first, check if we made it
     if G.graph.get("family") == "chimera":
         m = G.graph['rows']
-<<<<<<< HEAD
-        n = G.graph['cols']
-        t = G.graph['tile']
-=======
         n = G.graph['columns']
         t = G.graph['tile']
         # get a node placement function
         xy_coords = chimera_node_placer_2d(m, n, t, scale, center, dim)
 
->>>>>>> 0177a3ac
         if G.graph.get('labels') == 'coordinate':
             pos = {v: xy_coords(*v) for v in G.nodes()}
         elif G.graph.get('data'):
@@ -87,12 +82,9 @@
             coord = chimera_coordinates(m, n, t)
             pos = {v: xy_coords(*coord.tuple(v)) for v in G.nodes()}
     else:
-<<<<<<< HEAD
-=======
         # best case scenario, each node in G has a chimera_index attribute. Otherwise
         # we will try to determine it using the find_chimera_indices function.
 
->>>>>>> 0177a3ac
         if all('chimera_index' in dat for __, dat in G.nodes(data=True)):
             chimera_indices = {v: dat['chimera_index'] for v, dat in G.nodes(data=True)}
         else:
@@ -235,8 +227,6 @@
     draw_qubit_graph(G, chimera_layout(G), **kwargs)
 
 def draw_chimera_embedding(G, *args, **kwargs):
-<<<<<<< HEAD
-=======
     """Draws an embedding onto the chimera graph G, according to layout.
 
     If interaction_edges is not None, then only display the couplers in that
@@ -277,5 +267,4 @@
        function. If `linear_biases` or `quadratic_biases` are provided,
        any provided `node_color` or `edge_color` arguments are ignored.
     """
->>>>>>> 0177a3ac
     draw_embedding(G, chimera_layout(G), *args, **kwargs)