version: 2.1

orbs:
  win: circleci/windows@2.2.0

jobs:
  test-linux:
    parameters:
      dimod-version:
        type: string
      networkx-version:
        type: string
      python-version:
        type: string

    docker:
      - image: circleci/python:<< parameters.python-version >>

    steps:
      - checkout

      - restore_cache: &restore-cache-env
          key: pip-{{ checksum "requirements.txt" }}-{{ checksum "tests/requirements.txt" }}-{{ .Environment.CIRCLE_JOB }}

      - run: &create-venv-install-deps
          name: Create virtual environment and install dependencies
          command: |
            python -m venv env
            . env/bin/activate
            pip install -U pip setuptools wheel
            pip install -U twine
            pip install -r requirements.txt -r tests/requirements.txt

      - run:
          name: Install dependencies
          command: |
            . env/bin/activate
            pip install --upgrade 'dimod<< parameters.dimod-version >>'
            pip install --upgrade 'networkx<< parameters.networkx-version >>'

      - save_cache: &save-cache-env
          key: pip-{{ checksum "requirements.txt" }}-{{ checksum "tests/requirements.txt" }}-{{ .Environment.CIRCLE_JOB }}
          paths:
            - ~/.cache/pip

      - run: &run-tests
          name: Run unittests
          command: |
            . env/bin/activate
            coverage run -m unittest discover

      - run: &run-codecov
          name: Run codecov
          command: |
            . env/bin/activate
            codecov

  test-osx:
    parameters:
      python-version:
        type: string

    macos:
      xcode: "13.2.0"

    environment:
      HOMEBREW_NO_AUTO_UPDATE: 1

    steps:
      - checkout

      - run:
          name: Install pyenv
          command: |
            brew install pyenv

      - restore_cache: &restore-cache-pyenv
          key: v1-pyenv-{{ .Environment.CIRCLE_JOB }}-xcode-13.2.0

      - when:
          # see https://github.com/pyenv/pyenv/issues/1643. We use an intermediate
          # file so we can use the --skip-existing without raising errors from curl
          condition:
            equal: [3.6.8, << parameters.python-version >>]
          steps:
            - run:
                name: Install Python 3.6 with a patch
                command: |
                  curl -sSL https://github.com/python/cpython/commit/8ea6353.patch > tmp.txt
                  pyenv install -s --patch 3.6.8 < tmp.txt

      - run:
          name: Install python
          command: |
            pyenv install << parameters.python-version>> -s

      - save_cache: &save-cache-pyenv
          key: v1-pyenv-{{ .Environment.CIRCLE_JOB }}-xcode-13.2.0
          paths:
            - ~/.pyenv

      - restore_cache: *restore-cache-env

      - run:
          name: Create virtualenv and install dependencies
          command: |
            eval "$(pyenv init --path)"
            pyenv local << parameters.python-version >>
            python -m venv env
            . env/bin/activate
            python --version
            pip install pip --upgrade
            pip install -r requirements.txt -r tests/requirements.txt

      - save_cache: *save-cache-env

      - run: *run-tests

      - run: *run-codecov

  test-win:
    parameters:
      python-version:
        type: string

    executor:
      name: win/default

    steps:
      - checkout

      - run:
          name: Install python and create virtualenv
          command: |
            nuget install python -Version << parameters.python-version >> -ExcludeVersion -OutputDirectory .
            .\python\tools\python.exe --version
            .\python\tools\python.exe -m pip install virtualenv
            .\python\tools\python.exe -m virtualenv env

      - run:
          name: Install dependencies
          command: |
            env\Scripts\activate.ps1
            python --version
            pip install -r requirements.txt
            pip install -r tests\requirements.txt

      - run:
          name: Run unittests
          command: |
            env\Scripts\activate.ps1
            python -m unittest discover

  test-doctest:
    docker:
      - image: circleci/python:3.7-stretch # as of march 2019 RTD uses 3.7

    steps:
      - checkout

      - restore_cache: *restore-cache-env

      - run: *create-venv-install-deps

      - run:
          name: Install docs dependencies
          command: |
            . env/bin/activate
            pip install -r docs/requirements.txt

      - save_cache: *save-cache-env

      - run:
          name: build docs
          command: |
            . env/bin/activate
            make -C docs/ html

      - store_artifacts:
          path: ./docs/build/html

      - run:
          name: doctest
          command: |
            . env/bin/activate
            make -C docs/ doctest

      - run:
          name: linkcheck
          command: |
            . env/bin/activate
            make -C docs/ linkcheck

  deploy:
    docker:
      - image: circleci/python:3.7

    steps:
      - checkout

      - run: *create-venv-install-deps

      - run:
          name: Verify version matches tag
          command: |
            . env/bin/activate
            pip install .
            [[ "$(pip show dwave-networkx 2>/dev/null | grep Version)" == "Version: $CIRCLE_TAG" ]]

      - run:
          name: Build sdist and bdist
          command: |
            . env/bin/activate
            python setup.py sdist bdist_wheel

      - run:
          name: Upload to PyPI
          command: |
            . env/bin/activate
            twine upload -u $PYPI_USERNAME -p $PYPI_PASSWORD --skip-existing ./dist/*

workflows:
  test:
    jobs:
      - test-linux:
          matrix:
            parameters:
<<<<<<< HEAD
              python-version: &python-versions [3.6.8, 3.7.9, 3.8.9, 3.9.4]
              dimod-version: [==0.10.8, ~=0.10.0]
=======
              python-version: &python-versions [3.6.8, 3.7.9, 3.8.9, 3.9.4, 3.10.0]
              dimod-version: [==0.10.8, ~=0.10.0]
              networkx-version: [==2.4, <3.0]
>>>>>>> 4ade84b0
      - test-osx:
          matrix:
            parameters:
              python-version: *python-versions
      - test-win:
          matrix:
            parameters:
              python-version: *python-versions
      - test-doctest

  deploy:
    jobs:
      - deploy:
          filters:
            tags:
              only: /^[0-9]+(\.[0-9]+)*((\.dev|rc)([0-9]+)?)?$/
            branches:
              ignore: /.*/<|MERGE_RESOLUTION|>--- conflicted
+++ resolved
@@ -225,14 +225,9 @@
       - test-linux:
           matrix:
             parameters:
-<<<<<<< HEAD
-              python-version: &python-versions [3.6.8, 3.7.9, 3.8.9, 3.9.4]
-              dimod-version: [==0.10.8, ~=0.10.0]
-=======
               python-version: &python-versions [3.6.8, 3.7.9, 3.8.9, 3.9.4, 3.10.0]
               dimod-version: [==0.10.8, ~=0.10.0]
               networkx-version: [==2.4, <3.0]
->>>>>>> 4ade84b0
       - test-osx:
           matrix:
             parameters:
